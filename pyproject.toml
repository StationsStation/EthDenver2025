--- conflicted
+++ resolved
@@ -22,12 +22,9 @@
 open-aea-cli-ipfs = "==1.64.0"
 open-aea-test-autonomy = "==0.19.4"
 open-autonomy = "==0.19.4"
-autonomy-dev = {extras = ["all"], version = ">=0.2.64,<=0.2.138"}
-<<<<<<< HEAD
+autonomy-dev = { extras = ["all"], version = ">=0.2.64,<=0.2.138" }
+python-telegram-bot = "<=21"
 openai = "^1.64.0"
-=======
-python-telegram-bot = "<=21"
->>>>>>> 88598caf
 
 [tool.poetry.group.dev.dependencies]
 
