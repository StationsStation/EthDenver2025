--- conflicted
+++ resolved
@@ -22,11 +22,7 @@
 open-aea-cli-ipfs = "==1.64.0"
 open-aea-test-autonomy = "==0.19.4"
 open-autonomy = "==0.19.4"
-<<<<<<< HEAD
-autonomy-dev = {version = "==0.2.138", extras = ["all"]}
-=======
 autonomy-dev = { extras = ["all"], version = ">=0.2.64,<=0.2.138" }
->>>>>>> 614dead9
 python-telegram-bot = "<=21"
 openai = "^1.64.0"
 
