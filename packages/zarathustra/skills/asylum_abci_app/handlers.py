--- conflicted
+++ resolved
@@ -167,15 +167,8 @@
                 fsm_spec.validate()
                 fsm_spec.label = f"{sponsor.replace(' ', '')}{bounty}AbciApp"
                 mermaid: str = fsm_spec.to_mermaid().strip()
-<<<<<<< HEAD
-                fsm_spec: str = fsm_spec.to_string().strip()
-                out_path = (
-                    self.context.asylum_strategy.output_dir / sponsor.replace(" ", "_").lower() / f"bounty_{bounty}"
-                )
-=======
                 fsm_spec_str: str = fsm_spec.to_string().strip()
                 out_path = data_dir / sponsor.replace(" ", "_").lower() / f"bounty_{bounty}"
->>>>>>> 1ca77090
                 out_path.mkdir(exist_ok=True, parents=True)
                 fsm_out_path = out_path / "fsm_specification.yaml"
                 mermaid_out_path = out_path / "diagram.mmd"
